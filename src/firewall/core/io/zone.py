# -*- coding: utf-8 -*-
#
# Copyright (C) 2011-2013 Red Hat, Inc.
#
# Authors:
# Thomas Woerner <twoerner@redhat.com>
#
# This program is free software; you can redistribute it and/or modify
# it under the terms of the GNU General Public License as published by
# the Free Software Foundation; either version 2 of the License, or
# (at your option) any later version.
#
# This program is distributed in the hope that it will be useful,
# but WITHOUT ANY WARRANTY; without even the implied warranty of
# MERCHANTABILITY or FITNESS FOR A PARTICULAR PURPOSE.  See the
# GNU General Public License for more details.
#
# You should have received a copy of the GNU General Public License
# along with this program.  If not, see <http://www.gnu.org/licenses/>.
#

import xml.sax as sax
import os
import shutil

from firewall.config import _, ETC_FIREWALLD
from firewall.errors import *
from firewall.functions import checkIP, uniqify
from firewall.core.base import DEFAULT_ZONE_TARGET, ZONE_TARGETS
from firewall.core.io.io_object import *
from firewall.core.rich import *
from firewall.core.logger import log

class Zone(IO_Object):
    """ Zone class """

    IMPORT_EXPORT_STRUCTURE = (
        ( "version",  "" ),                            # s
        ( "short", "" ),                               # s
        ( "description", "" ),                         # s
        ( "immutable", False ),                        # b
        ( "target", "" ),                              # s
        ( "services", [ "", ], ),                      # as
        ( "ports", [ ( "", "" ), ], ),                 # a(ss)
        ( "icmp_blocks", [ "", ], ),                   # as
        ( "masquerade", False ),                       # b
        ( "forward_ports", [ ( "", "", "", "" ), ], ), # a(ssss)
        ( "interfaces", [ "" ] ),                      # as
<<<<<<< HEAD
        ( "sources", [ "" ] )                          # as
        )
    DBUS_SIGNATURE = '(sssbsasa(ss)asba(ssss)asas)'
=======
        ( "sources", [ ( "", "" ) ] ),                 # a(ss)
        ( "rules_str", [ "" ] ),                       # as
        )
    DBUS_SIGNATURE = '(sssbsasa(ss)asba(ssss)asa(ss)as)'
>>>>>>> 2884a6d8
    ADDITIONAL_ALNUM_CHARS = [ "_" ]
    PARSER_REQUIRED_ELEMENT_ATTRS = {
        "short": None,
        "description": None,
        "zone": None,
        "service": [ "name" ],
        "port": [ "port", "protocol" ],
        "icmp-block": [ "name" ],
        "forward-port": [ "port", "protocol" ],
        "interface": [ "name" ],
        "rule": None,
        "source": [ "address" ],
        "destination": [ "address" ],
        "protocol": [ "value" ],
        "log":  None,
        "audit": None,
        "accept": None,
        "reject": None,
        "drop": None,
        "limit": [ "value" ],
        }
    PARSER_OPTIONAL_ELEMENT_ATTRS = {
        "zone": [ "name", "immutable", "target", "version" ],
        "masquerade": [ "enabled" ],
        "forward-port": [ "to-port", "to-addr" ],
        "rule": [ "family" ],
<<<<<<< HEAD
        "source": [ "not" ],
        "destination": [ "not" ],
=======
        "source": [ "invert", "family" ],
        "destination": [ "invert" ],
>>>>>>> 2884a6d8
        "log": [ "prefix", "level" ],
        "reject": [ "type" ],
        }

    def __init__(self):
        super(Zone, self).__init__()
        self.version = ""
        self.short = ""
        self.description = ""
        self.immutable = False
        self.target = DEFAULT_ZONE_TARGET
        self.services = [ ]
        self.ports = [ ]
        self.icmp_blocks = [ ]
        self.masquerade = False
        self.forward_ports = [ ]
        self.interfaces = [ ]
        self.sources = [ ]
        self.fw_config = None # to be able to check services and a icmp_blocks
        self.rules = [ ]
        self.combined = False

    def __getattr__(self, name):
        if name == "rules_str":
            rules_str = [str(rule) for rule in self.rules]
            return rules_str
        else:
            return object.__getattr__(self, name)

    def __setattr__(self, name, value):
        if name == "rules_str":
            self.rules = [Rich_Rule(rule_str=str) for str in value]
        else:
            object.__setattr__(self, name, value)

    def _check_config(self, config, item):
        if item == "services" and self.fw_config:
            existing_services = self.fw_config.get_services()
            for service in config:
                if not service in existing_services:
                    raise FirewallError(INVALID_SERVICE, service)
        elif item == "ports":
            for port in config:
                check_port(port[0])
                check_protocol(port[1])
        elif item == "icmp_blocks" and self.fw_config:
            existing_icmptypes = self.fw_config.get_icmptypes()
            for icmptype in config:
                if not icmptype in existing_icmptypes:
                    raise FirewallError(INVALID_ICMPTYPE, icmptype)
        elif item == "forward_ports":
            for fwd_port in config:
                check_port(fwd_port[0])
                check_protocol(fwd_port[1])
                if not fwd_port[2] and not fwd_port[3]:
                    raise FirewallError(INVALID_FORWARD, fwd_port)
                if fwd_port[2]:
                    check_port(fwd_port[2])
                if fwd_port[3]:
                    if not checkIP(fwd_port[3]):
                        raise FirewallError(INVALID_ADDR, fwd_port[3])

    def combine(self, zone):
        self.combined = True
        self.filename = None
        self.version = ""
        self.short = ""
        self.description = ""
        self.immutable = False

        for interface in zone.interfaces:
            if interface not in self.interfaces:
                self.interfaces.append(interface)
        for source in zone.sources:
            if source not in self.sources:
                self.sources.append(source)
        for service in zone.services:
            if service not in self.services:
                self.services.append(service)
        for port in zone.ports:
            if port not in self.ports:
                self.ports.append(port)
        for icmp in zone.icmp_blocks:
            if icmp not in self.icmp_blocks:
                self.icmp_blocks.append(icmp)
        if zone.masquerade:
            self.masquerade = True
        for forward in zone.forward_ports:
            if forward not in self.forward_ports:
                self.forward_ports.append(forward)
        for rule in zone.rules:
            self.rules.append(rule)

# PARSER

class zone_ContentHandler(IO_Object_ContentHandler):
    def __init__(self, item):
        IO_Object_ContentHandler.__init__(self, item)
        self._rule = None
        self._rule_error = False
        self._limit_ok = None

    def startElement(self, name, attrs):
        if self._rule_error:
            return

        self.item.parser_check_element_attrs(name, attrs)

        if name == "zone":
            if "name" in attrs:
                log.warning("Ignoring deprecated attribute name='%s'" % 
                            attrs["name"])
            if "version" in attrs:
                self.item.version = str(attrs["version"])
            if "immutable" in attrs and \
                    attrs["immutable"].lower() in [ "yes", "true" ]:
                self.item.immutable = True
            if "target" in attrs:
                target = str(attrs["target"])
                if target not in ZONE_TARGETS:
                    raise FirewallError(INVALID_TARGET, target)
                if target != "" and target != DEFAULT_ZONE_TARGET:
                    self.item.target = target

        elif name == "short":
            self._element = self.item.short
        elif name == "description":
            self._element = self.item.description
        elif name == "service":
            if self._rule:
                if self._rule.element:
                    log.error('Invalid rule: More than one element, ignoring.')
                    self._rule_error = True
                    return
                self._rule.element = Rich_Service(str(attrs["name"]))
                return
            if str(attrs["name"]) not in self.item.services:
                self.item.services.append(str(attrs["name"]))
        elif name == "port":
            if self._rule:
                if self._rule.element:
                    log.error('Invalid rule: More than one element, ignoring.')
                    self._rule_error = True
                    return
                self._rule.element = Rich_Port(str(attrs["port"]),
                                               str(attrs["protocol"]))
                return
            # TODO: fix port string according to fw_zone.__port_id()
            entry = (str(attrs["port"]), str(attrs["protocol"]))
            if entry not in self.item.ports:
                self.item.ports.append(entry)
        elif name == "protocol":
            if self._rule:
                if self._rule.element:
                    log.error('Invalid rule: More than one element, ignoring.')
                    self._rule_error = True
                    return
                self._rule.element = Rich_Protocol(str(attrs["value"]))
            else:
                log.error('Protocol allowed only in rule.')
        elif name == "icmp-block":
            if self._rule:
                if self._rule.element:
                    log.error('Invalid rule: More than one element, ignoring.')
                    self._rule_error = True
                    return
                self._rule.element = Rich_IcmpBlock(str(attrs["name"]))
                return
            if str(attrs["name"]) not in self.item.icmp_blocks:
                self.item.icmp_blocks.append(str(attrs["name"]))
        elif name == "masquerade":
            if self._rule:
                if "enabled" in attrs:
                    log.warning('Invalid rule: Masquerade attribute ignored in rule.')
                if self._rule.element:
                    log.error('Invalid rule: More than one element, ignoring.')
                    self._rule_error = True
                    return
                self._rule.element = Rich_Masquerade()
                return
            if attrs["enabled"].lower() in [ "yes", "true" ]:
                self.item.masquerade = True
        elif name == "forward-port":
            to_port = ""
            if "to-port" in attrs:
                to_port = str(attrs["to-port"])
            to_addr = ""
            if "to-addr" in attrs:
                to_addr = str(attrs["to-addr"])

            if self._rule:
                if self._rule.element:
                    log.error('Invalid rule: More than one element, ignoring.')
                    self._rule_error = True
                    return
                self._rule.element = Rich_ForwardPort(str(attrs["port"]),
                                                      str(attrs["protocol"]),
                                                      to_port, to_addr)
                return
            # TODO: fix port string according to fw_zone.__forward_port_id()
            entry = (str(attrs["port"]), str(attrs["protocol"]), to_port,
                     to_addr)
            if entry not in self.item.forward_ports:
                self.item.forward_ports.append(entry)

        elif name == "interface":
            if self._rule:
                log.error('Invalid rule: interface use in rule.')
                self._rule_error = True
                return
            # zone bound to interface
            if not "name" in attrs:
                log.error('Invalid interface: Name missing.')
                self._rule_error = True
                return
            name = str(attrs["name"])
            if name not in self.item.interfaces:
                self.item.interfaces.append(name)
            
        elif name == "source":
            if self._rule:
                if self._rule.source:
                    log.error('Invalid rule: More than one source')
                    self._rule_error = True
                    return
                invert = False
                if "invert" in attrs and \
                        attrs["invert"].lower() in [ "yes", "true" ]:
                    invert = True
                self._rule.source = Rich_Source(str(attrs["address"]), invert)
                return
            # zone bound to source
            if not "address" in attrs:
                log.error('Invalid source: Address missing.')
                return
<<<<<<< HEAD
            if "not" in attrs:
=======
            if not "family" in attrs:
                log.error('Invalid source: Family missing.')
                return
            if "invert" in attrs:
>>>>>>> 2884a6d8
                log.error('Invalid source: Invertion not allowed here.')
                return
            entry = str(attrs["address"])
            if entry not in self.item.sources:
                self.item.sources.append(entry)

        elif name == "destination":
            if not self._rule:
                log.error('Invalid rule: Destination outside of rule')
                self._rule_error = True
                return
            if self._rule.destination:
                log.error('Invalid rule: More than one destination')
                return
            invert = False
            if "invert" in attrs and \
                    attrs["invert"].lower() in [ "yes", "true" ]:
                invert = True
            self._rule.destination = Rich_Destination(str(attrs["address"]),
                                                      invert)

        elif name in [ "accept", "reject", "drop" ]:
            if not self._rule:
                log.error('Invalid rule: Action outside of rule')
                self._rule_error = True
                return
            if self._rule.action:
                log.error('Invalid rule: More than one action')
                self._rule_error = True
                return
            if name == "accept":
                self._rule.action = Rich_Accept()
            if name == "reject":
                _type = None
                if "type" in attrs:
                    _type = str(attrs["type"])
                self._rule.action = Rich_Reject(_type)
            if name == "drop":
                self._rule.action = Rich_Drop()
            self._limit_ok = self._rule.action

        elif name == "log":
            if not self._rule:
                log.error('Invalid rule: Log outside of rule')
                return
            if self._rule.log:
                log.error('Invalid rule: More than one log')
                return
            level = None
            if "level" in attrs:
                level = str(attrs["level"])
                if level not in [ "emerg", "alert", "crit", "err",
                                  "warn", "notice", "info", "debug" ]:
                    log.error('Invalid rule: Invalid log level')
                    self._rule_error = True
                    return
            self._rule.log = Rich_Log(str(attrs["prefix"]), level)
            self._limit_ok = self._rule.log

        elif name == "audit":
            if not self._rule:
                log.error('Invalid rule: Audit outside of rule')
                return
            if self._rule.audit:
                log.error('Invalid rule: More than one audit')
                self._rule_error = True
                return            
            self._rule.audit = Rich_Audit()
            self._limit_ok = self._rule.audit

        elif name == "rule":
            family = None
            if "family" in attrs:
                family = attrs["family"]
                if family not in [ "ipv4", "ipv6" ]:
                    log.error('Invalid rule: Rule family "%s" invalid' % 
                              attrs["family"])
                    self._rule_error = True
                    return
            self._rule = Rich_Rule(family)
            self.item.rules.append(self._rule)

        elif name == "limit":
            if not self._limit_ok:
                log.error('Invalid rule: Limit outside of action, log and audit')
                self._rule_error = True
                return
            if self._limit_ok.limit:
                log.error('Invalid rule: More than one limit')
                self._rule_error = True
                return
            value = str(attrs["value"])
            self._limit_ok.limit = Rich_Limit(value)

        else:
            log.error('Unknown XML element %s' % name)
            return

    def endElement(self, name):
        IO_Object_ContentHandler.endElement(self, name)

        if name == "rule":
            if not self._rule_error:
                try:
                    self._rule.check()
                except Exception as e:
                    log.error("%s: %s" % (e, str(self._rule)))
                    self._rule_error = True
            if self._rule_error and self._rule in self.item.rules:
                self.item.rules.remove(self._rule)
            self._rule = None
            self._rule_error = False
        elif name in [ "accept", "reject", "drop", "log", "audit" ]:
            self._limit_ok = None

def zone_reader(filename, path):
    name = "%s/%s" % (path, filename)
    zone = Zone()
    if not filename.endswith(".xml"):
        raise FirewallError(INVALID_NAME, filename)
    zone.name = filename[:-4]
    zone.check_name(zone.name)
    zone.filename = filename
    zone.path = path
    zone.default = False if path.startswith(ETC_FIREWALLD) else True
    handler = zone_ContentHandler(zone)
    parser = sax.make_parser()
    parser.setContentHandler(handler)
    parser.parse(name)
    return zone

def zone_writer(zone, path=None):
    _path = path if path else zone.path

    if zone.filename:
        name = "%s/%s" % (_path, zone.filename)
    else:
        name = "%s/%s.xml" % (_path, zone.name)

    if os.path.exists(name):
        try:
            shutil.copy2(name, "%s.old" % name)
        except Exception, msg:
            raise IOError, "Backup of '%s' failed: %s" % (name, msg)

    fd = open(name, "w")
    handler = IO_Object_XMLGenerator(fd)
    handler.startDocument()

    # start zone element
    attrs = {}
    if zone.version and zone.version != "":
        attrs["version"] = zone.version
    if zone.immutable:
        attrs["immutable"] = "yes"
    if zone.target != DEFAULT_ZONE_TARGET:
        attrs["target"] = zone.target
    handler.startElement("zone", attrs)
    handler.ignorableWhitespace("\n")

    # short
    if zone.short and zone.short != "":
        handler.ignorableWhitespace("  ")
        handler.startElement("short", { })
        handler.characters(zone.short)
        handler.endElement("short")
        handler.ignorableWhitespace("\n")

    # description
    if zone.description and zone.description != "":
        handler.ignorableWhitespace("  ")
        handler.startElement("description", { })
        handler.characters(zone.description)
        handler.endElement("description")
        handler.ignorableWhitespace("\n")

    # interfaces
    for interface in uniqify(zone.interfaces):
        handler.ignorableWhitespace("  ")
        handler.simpleElement("interface", { "name": interface })
        handler.ignorableWhitespace("\n")

    # source
    for source in uniqify(zone.sources):
        handler.ignorableWhitespace("  ")
        handler.simpleElement("source", { "address": source })
        handler.ignorableWhitespace("\n")

    # services
    for service in uniqify(zone.services):
        handler.ignorableWhitespace("  ")
        handler.simpleElement("service", { "name": service })
        handler.ignorableWhitespace("\n")

    # ports
    for port in uniqify(zone.ports):
        handler.ignorableWhitespace("  ")
        handler.simpleElement("port", { "port": port[0], "protocol": port[1] })
        handler.ignorableWhitespace("\n")

    # icmp-blocks
    for icmp in uniqify(zone.icmp_blocks):
        handler.ignorableWhitespace("  ")
        handler.simpleElement("icmp-block", { "name": icmp })
        handler.ignorableWhitespace("\n")

    # masquerade
    if zone.masquerade:
        handler.ignorableWhitespace("  ")
        handler.simpleElement("masquerade", { "enabled": "Yes" })
        handler.ignorableWhitespace("\n")

    # forward-ports
    for forward in uniqify(zone.forward_ports):
        handler.ignorableWhitespace("  ")
        attrs = { "port": forward[0], "protocol": forward[1] }
        if forward[2] and forward[2] != "" :
            attrs["to-port"] = forward[2]
        if forward[3] and forward[3] != "" :
            attrs["to-addr"] = forward[3]
        handler.simpleElement("forward-port", attrs)
        handler.ignorableWhitespace("\n")

    # rules
    for rule in zone.rules:
        attrs = { }
        if rule.family:
            attrs["family"] = rule.family
        handler.ignorableWhitespace("  ")
        handler.startElement("rule", attrs)
        handler.ignorableWhitespace("\n")

        # source
        if rule.source:
            attrs = { "address": rule.source.addr }
            if rule.source.invert:
                attrs["invert"] = "True"
            handler.ignorableWhitespace("    ")
            handler.simpleElement("source", attrs)
            handler.ignorableWhitespace("\n")

        # destination
        if rule.destination:
            attrs = { "address": rule.destination.addr }
            if rule.destination.invert:
                attrs["invert"] = "True"
            handler.ignorableWhitespace("    ")
            handler.simpleElement("destination", attrs)
            handler.ignorableWhitespace("\n")

        # element
        if rule.element:
            element = ""
            attrs = { }

            if type(rule.element) == Rich_Service:
                element = "service"
                attrs["name"] = rule.element.name
            elif type(rule.element) == Rich_Port:
                element = "port"
                attrs["port"] = rule.element.port
                attrs["protocol"] = rule.element.protocol
            elif type(rule.element) == Rich_Protocol:
                element = "protocol"
                attrs["value"] = rule.element.value
            elif type(rule.element) == Rich_Masquerade:
                element = "masquerade"
            elif type(rule.element) == Rich_IcmpBlock:
                element = "icmp-block"
                attrs["name"] = rule.element.name
            elif type(rule.element) == Rich_ForwardPort:
                element = "forward-port"
                attrs["port"] = rule.element.port
                attrs["protocol"] = rule.element.protocol
                if rule.element.to_port != "":
                    attrs["to-port"] = rule.element.to_port
                if rule.element.to_address != "":
                    attrs["to-addr"] = rule.element.to_address
            else:
                log.error('Unknown element "%s"' % type(rule.element))

            handler.ignorableWhitespace("    ")
            handler.simpleElement(element, attrs)
            handler.ignorableWhitespace("\n")

        # rule.element

        # log
        if rule.log:
            attrs = { }
            if rule.log.prefix:
                attrs["prefix"] = rule.log.prefix
            if rule.log.level:
                attrs["level"] = rule.log.level
            if rule.log.limit:
                handler.ignorableWhitespace("    ")
                handler.startElement("log", attrs)
                handler.ignorableWhitespace("\n      ")
                handler.simpleElement("limit",
                                      { "value": rule.log.limit.value })
                handler.ignorableWhitespace("\n    ")
                handler.endElement("log")
            else:
                handler.ignorableWhitespace("    ")
                handler.simpleElement("log", attrs)
            handler.ignorableWhitespace("\n")

        # audit
        if rule.audit:
            if rule.audit.limit:
                handler.ignorableWhitespace("    ")
                handler.startElement("audit", { })
                handler.ignorableWhitespace("\n      ")
                handler.simpleElement("limit",
                                      { "value": rule.audit.limit.value })
                handler.ignorableWhitespace("\n    ")
                handler.endElement("audit")
            else:
                handler.ignorableWhitespace("    ")
                handler.simpleElement("audit", attrs)
            handler.ignorableWhitespace("\n")

        # action
        if rule.action:
            action = ""
            attrs = { }
            if type(rule.action) == Rich_Accept:
                action = "accept"
            elif type(rule.action) == Rich_Reject:
                action = "reject"
                if rule.action.type:
                    attrs["type"] = rule.action.type
            elif type(rule.action) == Rich_Drop:
                action = "drop"
            else:
                log.error('Unknown action "%s"' % type(rule.action))
            if rule.action.limit:
                handler.ignorableWhitespace("    ")
                handler.startElement(action, attrs)
                handler.ignorableWhitespace("\n      ")
                handler.simpleElement("limit",
                                      { "value": rule.action.limit.value })
                handler.ignorableWhitespace("\n    ")
                handler.endElement(action)
            else:
                handler.ignorableWhitespace("    ")
                handler.simpleElement(action, attrs)
            handler.ignorableWhitespace("\n")

        handler.ignorableWhitespace("  ")
        handler.endElement("rule")
        handler.ignorableWhitespace("\n")

    # end zone element
    handler.endElement("zone")
    handler.ignorableWhitespace("\n")
    handler.endDocument()
    fd.close()<|MERGE_RESOLUTION|>--- conflicted
+++ resolved
@@ -46,16 +46,10 @@
         ( "masquerade", False ),                       # b
         ( "forward_ports", [ ( "", "", "", "" ), ], ), # a(ssss)
         ( "interfaces", [ "" ] ),                      # as
-<<<<<<< HEAD
-        ( "sources", [ "" ] )                          # as
-        )
-    DBUS_SIGNATURE = '(sssbsasa(ss)asba(ssss)asas)'
-=======
-        ( "sources", [ ( "", "" ) ] ),                 # a(ss)
+        ( "sources", [ "" ] ),                         # as
         ( "rules_str", [ "" ] ),                       # as
         )
-    DBUS_SIGNATURE = '(sssbsasa(ss)asba(ssss)asa(ss)as)'
->>>>>>> 2884a6d8
+    DBUS_SIGNATURE = '(sssbsasa(ss)asba(ssss)asasas)'
     ADDITIONAL_ALNUM_CHARS = [ "_" ]
     PARSER_REQUIRED_ELEMENT_ATTRS = {
         "short": None,
@@ -82,13 +76,8 @@
         "masquerade": [ "enabled" ],
         "forward-port": [ "to-port", "to-addr" ],
         "rule": [ "family" ],
-<<<<<<< HEAD
-        "source": [ "not" ],
-        "destination": [ "not" ],
-=======
-        "source": [ "invert", "family" ],
+        "source": [ "invert" ],
         "destination": [ "invert" ],
->>>>>>> 2884a6d8
         "log": [ "prefix", "level" ],
         "reject": [ "type" ],
         }
@@ -324,14 +313,10 @@
             if not "address" in attrs:
                 log.error('Invalid source: Address missing.')
                 return
-<<<<<<< HEAD
-            if "not" in attrs:
-=======
             if not "family" in attrs:
                 log.error('Invalid source: Family missing.')
                 return
             if "invert" in attrs:
->>>>>>> 2884a6d8
                 log.error('Invalid source: Invertion not allowed here.')
                 return
             entry = str(attrs["address"])
